[package]
name = "mpl-bubblegum"
<<<<<<< HEAD
version = "1.0.1-beta.4"
=======
version = "1.1.0"
>>>>>>> 34cd5cb6
description = "Metaplex Bubblegum SDK"
authors = ["Metaplex Developers <dev@metaplex.com>"]
repository = "https://github.com/metaplex-foundation/mpl-bubblegum"
license-file = "../../LICENSE"
edition = "2021"
readme = "README.md"

[lib]
crate-type = ["cdylib", "lib"]

[features]
test-sbf = []
serde = ["dep:serde", "dep:serde_with", "kaigan/serde"]

[dependencies]
<<<<<<< HEAD
borsh = ">= 0.9, < 1.0"
=======
borsh = ">= 0.9, < 0.11"
>>>>>>> 34cd5cb6
kaigan = ">= 0.1"
num-derive = "^0.3"
num-traits = "^0.2"
serde = { version = "^1.0", features = ["derive"], optional = true }
serde_with = { version = "^3.0", optional = true }
solana-program = "^1.14"
thiserror = "^1.0"

[dev-dependencies]
assert_matches = "1.5.0"
bytemuck = "1.14.0"
solana-program-test = "^1.14"
solana-sdk = "^1.14"
spl-account-compression = { version="0.2.0", features = ["no-entrypoint", "cpi"] }
spl-associated-token-account = { version = ">= 1.1.3, < 3.0", features = ["no-entrypoint"] }
spl-concurrent-merkle-tree = "0.2.0"
spl-merkle-tree-reference = "0.1.0"
spl-noop = { version = "0.1.3", features = ["no-entrypoint"] }
spl-token = { version = ">= 3.5.0, < 5.0", features = ["no-entrypoint"] }<|MERGE_RESOLUTION|>--- conflicted
+++ resolved
@@ -1,10 +1,6 @@
 [package]
 name = "mpl-bubblegum"
-<<<<<<< HEAD
-version = "1.0.1-beta.4"
-=======
 version = "1.1.0"
->>>>>>> 34cd5cb6
 description = "Metaplex Bubblegum SDK"
 authors = ["Metaplex Developers <dev@metaplex.com>"]
 repository = "https://github.com/metaplex-foundation/mpl-bubblegum"
@@ -20,11 +16,7 @@
 serde = ["dep:serde", "dep:serde_with", "kaigan/serde"]
 
 [dependencies]
-<<<<<<< HEAD
 borsh = ">= 0.9, < 1.0"
-=======
-borsh = ">= 0.9, < 0.11"
->>>>>>> 34cd5cb6
 kaigan = ">= 0.1"
 num-derive = "^0.3"
 num-traits = "^0.2"
