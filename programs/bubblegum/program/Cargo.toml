--- conflicted
+++ resolved
@@ -31,14 +31,10 @@
 spl-account-compression = {version = "0.4.0", features = ["cpi"] }
 spl-associated-token-account = { version = ">= 1.1.3, < 3.0", features = ["no-entrypoint"] }
 spl-token = { version = ">= 3.5.0, < 5.0", features = ["no-entrypoint"] }
-<<<<<<< HEAD
-mplx-staking-states = { git = "https://github.com/adm-metaex/mplx-staking.git" }
-mplx-rewards = { git = "https://github.com/adm-metaex/mplx-rewards.git", features = ["no-entrypoint"] }
-mpl-common-constants = { git = "https://github.com/adm-metaex/mpl-common-constants.git", branch = "main" }
-=======
 mplx-staking-states = { git = "https://github.com/metaplex-foundation/aura-staking.git" }
 mplx-rewards = { git = "https://github.com/metaplex-foundation/aura-rewards.git", features = ["no-entrypoint"] }
->>>>>>> cd5704e9
+mpl-common-constants = { git = "https://github.com/adm-metaex/mpl-common-constants.git", branch = "main" }
+
 
 [dev-dependencies]
 async-trait = "0.1.71"
