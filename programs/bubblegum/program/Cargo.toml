--- conflicted
+++ resolved
@@ -25,13 +25,8 @@
 bytemuck = "1.13.0"
 mpl-token-metadata = "4.1.2"
 num-traits = "0.2.15"
-<<<<<<< HEAD
-solana-program = "~1.18.11"
+solana-program = "~1.18.15"
 spl-account-compression = {git = "https://github.com/StanChe/solana-program-library.git", branch = "feature/init_with_root", features = ["cpi"] }
-=======
-solana-program = "~1.18.15"
-spl-account-compression = { version = "0.3.1", features = ["cpi"] }
->>>>>>> cdd8fc3c
 spl-associated-token-account = { version = ">= 1.1.3, < 3.0", features = ["no-entrypoint"] }
 spl-token = { version = ">= 3.5.0, < 5.0", features = ["no-entrypoint"] }
 mplx-staking-states = { git = "https://github.com/adm-metaex/mplx-staking.git" }
@@ -40,16 +35,8 @@
 [dev-dependencies]
 async-trait = "0.1.71"
 mpl-token-auth-rules = { version = "1.5.1", features = ["no-entrypoint"] }
-<<<<<<< HEAD
-solana-program-test = "~1.18.11"
-solana-sdk = "~1.18.11"
+solana-program-test = "~1.18.15"
+solana-sdk = "~1.18.15"
 spl-concurrent-merkle-tree = { git = "https://github.com/StanChe/solana-program-library.git", branch = "feature/init_with_root" }
 spl-merkle-tree-reference = { git = "https://github.com/StanChe/solana-program-library.git", branch = "feature/init_with_root" }
-spl-noop = { git = "https://github.com/StanChe/solana-program-library.git", branch = "feature/init_with_root", features = ["no-entrypoint"] }
-=======
-solana-program-test = "~1.18.15"
-solana-sdk = "~1.18.15"
-spl-concurrent-merkle-tree = "0.3.0"
-spl-merkle-tree-reference = "0.1.0"
-spl-noop = { version = "0.2.0", features = ["no-entrypoint"] }
->>>>>>> cdd8fc3c
+spl-noop = { git = "https://github.com/StanChe/solana-program-library.git", branch = "feature/init_with_root", features = ["no-entrypoint"] }