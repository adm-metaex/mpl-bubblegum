--- conflicted
+++ resolved
@@ -9,10 +9,7 @@
     error::BubblegumError,
     state::{
         DecompressibleState, TreeConfig, MINIMUM_STAKE, REALM, REALM_GOVERNING_MINT,
-<<<<<<< HEAD
         TREE_AUTHORITY_SIZE,
-=======
->>>>>>> 323edc95
     },
 };
 
@@ -186,22 +183,11 @@
         authority_pda_signer,
     )
     .with_remaining_accounts(remaining_accounts.to_vec());
-<<<<<<< HEAD
-    spl_account_compression::cpi::init_merkle_tree_with_root(
-        cpi_ctx,
-        max_depth,
-        max_buffer_size,
-        root,
-        leaf,
-        index,
-    )
+    spl_account_compression::cpi::finalize_merkle_tree_with_root(cpi_ctx, root, leaf, index)
 }
 
 fn calculate_protocol_fee_lamports(number_of_assets: u64) -> u64 {
     // Round to the nearest higher multiple of 1024
     let num_1024_chunks = (number_of_assets + 1023) / 1024;
     num_1024_chunks * PROTOCOL_FEE_PER_1024_ASSETS
-=======
-    spl_account_compression::cpi::finalize_merkle_tree_with_root(cpi_ctx, root, leaf, index)
->>>>>>> 323edc95
 }