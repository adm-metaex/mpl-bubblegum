use anchor_lang::{prelude::*, solana_program::clock::Clock, system_program::System};
use mplx_staking_states::state::{
    registrar::Registrar, Voter, REGISTRAR_DISCRIMINATOR, VOTER_DISCRIMINATOR,
};
use solana_program::system_instruction;
use spl_account_compression::{program::SplAccountCompression, Noop};

use crate::{
    error::BubblegumError,
    state::{DecompressibleState, TreeConfig, MINIMUM_STAKE, REALM, REALM_GOVERNING_MINT, TREE_AUTHORITY_SIZE},
};

<<<<<<< HEAD
// TODO: set real keys before mainnet deploy
pub const REALM: Pubkey = solana_program::pubkey!("EzsKaQq68FLZwRaiUx7t17LWVVzsE8wRkhBghFrZGGwG");
pub const REALM_GOVERNING_MINT: Pubkey =
    solana_program::pubkey!("Dqa4iCUDXvSh5FwhopFJM76xdxQb5vSw39LvggbUWH9o");
pub const FEE_RECEIVER: Pubkey = solana_program::pubkey!("EzsKaQq68FLZwRaiUx7t17LWVVzsE8wRkhBghFrZGGwG");

// TODO: change to real one
pub const MINIMUM_STAKE: u64 = 100000000;
const PROTOCOL_FEE_PER_1024_LAMPORTS: u64 = 1_280_000; // 0.00128 SOL in lamports

=======
>>>>>>> 883f43ba
#[derive(Accounts)]
pub struct CreateTreeWithRoot<'info> {
    #[account(
        init,
        seeds = [merkle_tree.key().as_ref()],
        payer = payer,
        space = TREE_AUTHORITY_SIZE,
        bump,
    )]
    pub tree_authority: Account<'info, TreeConfig>,
    #[account(zero)]
    /// CHECK: This account must be all zeros
    pub merkle_tree: UncheckedAccount<'info>,
    #[account(mut)]
    pub payer: Signer<'info>,
    /// CHECK:
    #[account(mut)]
    pub tree_creator: Signer<'info>,
    /// CHECK:
    pub registrar: UncheckedAccount<'info>,
    /// CHECK:
    pub voter: UncheckedAccount<'info>,
    /// CHECK:
    pub fee_receiver: UncheckedAccount<'info>,
    pub log_wrapper: Program<'info, Noop>,
    pub compression_program: Program<'info, SplAccountCompression>,
    pub system_program: Program<'info, System>,
}

pub(crate) fn create_tree_with_root<'info>(
    ctx: Context<'_, '_, '_, 'info, CreateTreeWithRoot<'info>>,
    max_depth: u32,
    max_buffer_size: u32,
    num_minted: u64,
    root: [u8; 32],
    leaf: [u8; 32],
    index: u32,
    _metadata_url: String,
    _metadata_hash: String,
    public: Option<bool>,
) -> Result<()> {
    assert_eq!(ctx.accounts.registrar.owner, &mplx_staking_states::ID);
    assert_eq!(ctx.accounts.voter.owner, &mplx_staking_states::ID);
    assert_eq!(ctx.accounts.fee_receiver.key, &FEE_RECEIVER);

    let fee = calculate_protocol_fee_lamports(num_minted);
    let transfer_instruction = system_instruction::transfer(ctx.accounts.tree_creator.key, ctx.accounts.fee_receiver.key, fee);
    anchor_lang::solana_program::program::invoke_signed(
        &transfer_instruction,
        &[
            ctx.accounts.tree_creator.to_account_info(),
            ctx.accounts.fee_receiver.to_account_info(),
            ctx.accounts.system_program.to_account_info(),
        ],
        &[],
    )?;

    let generated_registrar = Pubkey::find_program_address(
        &[
            REALM.to_bytes().as_ref(),
            b"registrar".as_ref(),
            REALM_GOVERNING_MINT.to_bytes().as_ref(),
        ],
        &mplx_staking_states::ID,
    )
    .0;
    assert_eq!(&generated_registrar, ctx.accounts.registrar.key);

    let generated_voter_key = Pubkey::find_program_address(
        &[
            ctx.accounts.registrar.key.to_bytes().as_ref(),
            b"voter".as_ref(),
            ctx.accounts.payer.key.to_bytes().as_ref(),
        ],
        &mplx_staking_states::ID,
    )
    .0;
    assert_eq!(&generated_voter_key, ctx.accounts.voter.key);

    let registrar_bytes = ctx.accounts.registrar.to_account_info().data;

    assert_eq!((*registrar_bytes.borrow())[..8], REGISTRAR_DISCRIMINATOR);

    let registrar: Registrar = *bytemuck::from_bytes(&(*registrar_bytes.borrow())[8..]);

    assert_eq!(registrar.realm, REALM);
    assert_eq!(registrar.realm_governing_token_mint, REALM_GOVERNING_MINT);

    let voter_bytes = ctx.accounts.voter.to_account_info().data;

    assert_eq!((*voter_bytes.borrow())[..8], VOTER_DISCRIMINATOR);

    let voter: Voter = *bytemuck::from_bytes(&(*voter_bytes.borrow())[8..]);

    assert_eq!(&voter.registrar, ctx.accounts.registrar.key);
    assert_eq!(&voter.voter_authority, ctx.accounts.payer.key);

    let clock = Clock::get()?;

    let amount_locked: u64 = voter
        .deposits
        .iter()
        .filter_map(|d| {
            if d.is_used
                && (d.lockup.end_ts > (clock.unix_timestamp as u64) && !d.lockup.cooldown_requested)
            {
                Some(d.amount_deposited_native)
            } else {
                None
            }
        })
        .sum();

    if amount_locked < MINIMUM_STAKE {
        return Err(BubblegumError::NotEnoughStakeForOperation.into());
    }

    let merkle_tree = ctx.accounts.merkle_tree.to_account_info();
    let seed = merkle_tree.key();
    let seeds = &[seed.as_ref(), &[ctx.bumps.tree_authority]];
    let authority = &mut ctx.accounts.tree_authority;
    authority.set_inner(TreeConfig {
        tree_creator: ctx.accounts.tree_creator.key(),
        tree_delegate: ctx.accounts.tree_creator.key(),
        total_mint_capacity: 1 << max_depth,
        num_minted,
        is_public: public.unwrap_or(false),
        is_decompressible: DecompressibleState::Disabled,
    });
    let authority_pda_signer = &[&seeds[..]];

    init_tree(
        max_depth,
        max_buffer_size,
        root,
        leaf,
        index,
        &ctx.accounts.compression_program.to_account_info(),
        &ctx.accounts.tree_authority.to_account_info(),
        &merkle_tree,
        &ctx.accounts.log_wrapper.to_account_info(),
        authority_pda_signer,
        ctx.remaining_accounts,
    )
}

fn init_tree<'info>(
    max_depth: u32,
    max_buffer_size: u32,
    root: [u8; 32],
    leaf: [u8; 32],
    index: u32,
    compression_program: &AccountInfo<'info>,
    tree_authority: &AccountInfo<'info>,
    merkle_tree: &AccountInfo<'info>,
    noop: &AccountInfo<'info>,
    authority_pda_signer: &[&[&[u8]]; 1],
    remaining_accounts: &[AccountInfo<'info>],
) -> Result<()> {
    let cpi_ctx = CpiContext::new_with_signer(
        compression_program.clone(),
        spl_account_compression::cpi::accounts::InitializeWithRoot {
            merkle_tree: merkle_tree.clone(),
            authority: tree_authority.clone(),
            noop: noop.clone(),
        },
        authority_pda_signer,
    )
    .with_remaining_accounts(remaining_accounts.to_vec());
    spl_account_compression::cpi::init_merkle_tree_with_root(
        cpi_ctx,
        max_depth,
        max_buffer_size,
        root,
        leaf,
        index,
    )
}

fn calculate_protocol_fee_lamports(number_of_assets: u64) -> u64 {
    // Round to the nearest higher multiple of 1024
    let num_1024_chunks = (number_of_assets + 1023) / 1024;
    num_1024_chunks * PROTOCOL_FEE_PER_1024_LAMPORTS
}<|MERGE_RESOLUTION|>--- conflicted
+++ resolved
@@ -10,7 +10,6 @@
     state::{DecompressibleState, TreeConfig, MINIMUM_STAKE, REALM, REALM_GOVERNING_MINT, TREE_AUTHORITY_SIZE},
 };
 
-<<<<<<< HEAD
 // TODO: set real keys before mainnet deploy
 pub const REALM: Pubkey = solana_program::pubkey!("EzsKaQq68FLZwRaiUx7t17LWVVzsE8wRkhBghFrZGGwG");
 pub const REALM_GOVERNING_MINT: Pubkey =
@@ -21,8 +20,6 @@
 pub const MINIMUM_STAKE: u64 = 100000000;
 const PROTOCOL_FEE_PER_1024_LAMPORTS: u64 = 1_280_000; // 0.00128 SOL in lamports
 
-=======
->>>>>>> 883f43ba
 #[derive(Accounts)]
 pub struct CreateTreeWithRoot<'info> {
     #[account(
