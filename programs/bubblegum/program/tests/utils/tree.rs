use super::{
    clone_keypair, compute_metadata_hashes,
    tx_builder::{
<<<<<<< HEAD
        BurnBuilder, CancelRedeemBuilder, CollectionVerificationInner, CreateBuilder,
        CreateWithRootBuilder, CreatorVerificationInner, DelegateBuilder, DelegateInner,
        MintToCollectionV1Builder, MintV1Builder, RedeemBuilder, SetDecompressibleStateBuilder,
        SetTreeDelegateBuilder, TransferBuilder, TransferInner, TxBuilder, UnverifyCreatorBuilder,
        VerifyCollectionBuilder, VerifyCreatorBuilder,
=======
        AddCanopyBuilder, BurnBuilder, CancelRedeemBuilder, CollectionVerificationInner,
        CreateBuilder, CreateWithRootBuilder, CreatorVerificationInner, DelegateBuilder,
        DelegateInner, MintToCollectionV1Builder, MintV1Builder, PrepareTreeBuilder, RedeemBuilder,
        SetDecompressibleStateBuilder, SetTreeDelegateBuilder, TransferBuilder, TransferInner,
        TxBuilder, UnverifyCreatorBuilder, VerifyCollectionBuilder, VerifyCreatorBuilder,
>>>>>>> 323edc95
    },
    Error, LeafArgs, Result,
};
use crate::utils::tx_builder::DecompressV1Builder;
use anchor_lang::{self, AccountDeserialize};
use bubblegum::state::FEE_RECEIVER;
use bubblegum::{
    state::{leaf_schema::LeafSchema, DecompressibleState, TreeConfig, Voucher, VOUCHER_PREFIX},
    utils::get_asset_id,
};
use bytemuck::try_from_bytes;
use mpl_token_metadata::accounts::{MasterEdition, Metadata};
use solana_program::{
    instruction::{AccountMeta, Instruction},
    pubkey,
    pubkey::Pubkey,
    rent::Rent,
    system_instruction, system_program, sysvar,
};
use solana_program_test::BanksClient;
use solana_sdk::{
    account::Account,
    signature::{Keypair, Signer},
    signer::signers::Signers,
    transaction::Transaction,
};
use spl_account_compression::state::CONCURRENT_MERKLE_TREE_HEADER_SIZE_V1;
use spl_associated_token_account::get_associated_token_address;
use spl_concurrent_merkle_tree::concurrent_merkle_tree::ConcurrentMerkleTree;
use spl_merkle_tree_reference::{MerkleTree, Node};
use std::{convert::TryFrom, mem::size_of};

pub fn decompress_mint_auth_pda(mint_key: Pubkey) -> Pubkey {
    Pubkey::find_program_address(&[mint_key.as_ref()], &bubblegum::id()).0
}

// A convenience object that records some of the parameters for compressed
// trees and generates TX builders with the default configuration for each
// operation.
// TODO: finish implementing all operations.
pub struct Tree<const MAX_DEPTH: usize, const MAX_BUFFER_SIZE: usize> {
    pub tree_creator: Keypair,
    pub tree_delegate: Keypair,
    pub merkle_tree: Keypair,
    pub canopy_depth: u32,
    client: BanksClient,
    // The will be kept in sync with changes to the leaves. Setting it up initially
    // can take quite a lot of time for large depths (unless we add an alternative/
    // optimization), so we'll generally use trees with less than the maximum possible
    // depth for testing for now.
    proof_tree: MerkleTree,
    // Keep track of how many mint TXs executed successfully such that we can automatically
    // populate the `nonce` and `index` of leaf args instead of having to do it manually.
    num_minted: u64,
}

impl<const MAX_DEPTH: usize, const MAX_BUFFER_SIZE: usize> Tree<MAX_DEPTH, MAX_BUFFER_SIZE> {
    // This and `with_creator` use a bunch of defaults; things can be
    // customized some more via the public access, or we can add extra
    // methods to make things even easier.
    pub fn new(client: BanksClient) -> Self {
        Self::with_creator_and_canopy(&Keypair::new(), None, client)
    }

    pub fn with_creator_and_canopy(
        tree_creator: &Keypair,
        canopy: Option<u32>,
        client: BanksClient,
    ) -> Self {
        // Default proof tree construction.
        let proof_tree = MerkleTree::new(vec![Node::default(); 1 << MAX_DEPTH].as_slice());

        Tree {
            tree_creator: clone_keypair(tree_creator),
            tree_delegate: clone_keypair(tree_creator),
            merkle_tree: Keypair::new(),
            canopy_depth: canopy.unwrap_or(0),
            client,
            proof_tree,
            num_minted: 0,
        }
    }

    pub fn with_preinitialised_tree(
        tree_creator: &Keypair,
        merkle_tree: &Keypair,
        client: BanksClient,
        proof_tree: MerkleTree,
        num_minted: u64,
        canopy_depth: u32,
    ) -> Self {
        Tree {
            tree_creator: clone_keypair(tree_creator),
            tree_delegate: clone_keypair(tree_creator),
            merkle_tree: clone_keypair(merkle_tree),
            canopy_depth,
            client,
            proof_tree,
            num_minted,
        }
    }

    pub fn creator_pubkey(&self) -> Pubkey {
        self.tree_creator.pubkey()
    }

    pub fn delegate_pubkey(&self) -> Pubkey {
        self.tree_delegate.pubkey()
    }

    pub fn clone_delegate(&self) -> Keypair {
        clone_keypair(&self.tree_delegate)
    }

    // Not to be confused with the `set_tree_delegate` below.
    pub fn replace_tree_delegate(&mut self, key: &Keypair) {
        self.tree_delegate = clone_keypair(key);
    }

    pub fn tree_pubkey(&self) -> Pubkey {
        self.merkle_tree.pubkey()
    }

    pub fn authority(&self) -> Pubkey {
        Pubkey::find_program_address(&[self.tree_pubkey().as_ref()], &bubblegum::id()).0
    }

    pub fn voucher(&self, nonce: u64) -> Pubkey {
        Pubkey::find_program_address(
            &[
                VOUCHER_PREFIX.as_ref(),
                self.tree_pubkey().as_ref(),
                &nonce.to_le_bytes(),
            ],
            &bubblegum::id(),
        )
        .0
    }

    pub fn merkle_tree_account_size(&self) -> usize {
        let canopy_size = 32 * std::cmp::max((1 << (self.canopy_depth + 1)) - 2, 0);
        CONCURRENT_MERKLE_TREE_HEADER_SIZE_V1
            + size_of::<ConcurrentMerkleTree<MAX_DEPTH, MAX_BUFFER_SIZE>>()
            + canopy_size
    }

    // Helper method to execute a transaction with the specified arguments
    // (i.e. single instruction) via the inner Banks client.
    pub async fn process_tx<T: Signers>(
        &mut self,
        instruction: Instruction,
        payer: &Pubkey,
        signing_keypairs: &T,
    ) -> Result<()> {
        let recent_blockhash = self
            .client
            .get_latest_blockhash()
            .await
            .map_err(Error::BanksClient)?;

        self.client
            .process_transaction(Transaction::new_signed_with_payer(
                &[instruction],
                Some(payer),
                signing_keypairs,
                recent_blockhash,
            ))
            .await
            .map_err(|err| Box::new(Error::BanksClient(err)))
    }

    pub async fn rent(&mut self) -> Result<Rent> {
        self.client
            .get_rent()
            .await
            .map_err(|err| Box::new(Error::BanksClient(err)))
    }

    // Allocates and pays for an account to hold the tree.
    pub async fn alloc(&mut self, payer: &Keypair) -> Result<()> {
        let rent = self.rent().await?;
        let account_size = self.merkle_tree_account_size();

        // u64 -> usize conversion should never fail on the platforms we're running on.
        let lamports = rent.minimum_balance(account_size);

        let ix = system_instruction::create_account(
            &payer.pubkey(),
            &self.tree_pubkey(),
            lamports,
            // The `usize -> u64` conversion should never fail.
            u64::try_from(account_size).unwrap(),
            &spl_account_compression::id(),
        );

        let merkle_tree = Keypair::from_bytes(&self.merkle_tree.to_bytes()).unwrap();
        self.process_tx(ix, &payer.pubkey(), &[payer, &merkle_tree])
            .await
    }

    // Helper fn to instantiate the various `TxBuilder` based concrete types
    // associated with each operation.
    fn tx_builder<T, U, V>(
        &mut self,
        accounts: T,
        data: U,
        need_proof: Option<u32>,
        inner: V,
        payer: Pubkey,
        default_signers: &[&Keypair],
    ) -> TxBuilder<T, U, V, MAX_DEPTH, MAX_BUFFER_SIZE> {
        let def_signers = default_signers.iter().map(|k| clone_keypair(k)).collect();

        TxBuilder {
            accounts,
            additional_accounts: Vec::new(),
            data,
            payer,
            client: self.client.clone(),
            signers: def_signers,
            tree: self,
            need_proof,
            inner,
        }
    }

    // The `operation_tx` method instantiate a default builder object for a
    // transaction that can be used to execute that particular operation (tree
    // create in this case). The object can be modified (i.e. to use a
    // different signer, payer, accounts, data, etc.) before execution.
    // Moreover executions don't consume the builder, which can be modified
    // some more and executed again etc.
    pub fn create_tree_tx(
        &mut self,
        payer: &Keypair,
        public: bool,
    ) -> CreateBuilder<MAX_DEPTH, MAX_BUFFER_SIZE> {
        let accounts = bubblegum::accounts::CreateTree {
            tree_authority: self.authority(),
            payer: payer.pubkey(),
            tree_creator: self.creator_pubkey(),
            log_wrapper: spl_noop::id(),
            system_program: system_program::id(),
            compression_program: spl_account_compression::id(),
            merkle_tree: self.tree_pubkey(),
        };

        // The conversions below should not fail.
        let data = bubblegum::instruction::CreateTree {
            max_depth: u32::try_from(MAX_DEPTH).unwrap(),
            max_buffer_size: u32::try_from(MAX_BUFFER_SIZE).unwrap(),
            public: Some(public),
        };

        self.tx_builder(accounts, data, None, (), payer.pubkey(), &[payer])
    }

    // Shorthand method for executing a create tree tx with the default config
    // defined in the `_tx` method.
    pub async fn create(&mut self, payer: &Keypair) -> Result<()> {
        self.create_tree_tx(payer, false).execute().await
    }

    pub async fn create_public(&mut self, payer: &Keypair) -> Result<()> {
        self.create_tree_tx(payer, true).execute().await
    }

    pub fn create_tree_with_root_tx(
        &mut self,
        payer: &Keypair,
        public: bool,
        max_depth: u32,
        num_minted: u64,
        root: [u8; 32],
        leaf: [u8; 32],
        index: u32,
        metadata_url: String,
        metadata_hash: String,
        registrar: Pubkey,
        voter: Pubkey,
    ) -> CreateWithRootBuilder<MAX_DEPTH, MAX_BUFFER_SIZE> {
        let tree_authority =
            Pubkey::find_program_address(&[self.tree_pubkey().as_ref()], &bubblegum::id()).0;

        let accounts = bubblegum::accounts::CreateTreeWithRoot {
            tree_authority,
            merkle_tree: self.tree_pubkey(),
            payer: payer.pubkey(),
            tree_creator: self.creator_pubkey(),
            registrar,
            voter,
            fee_receiver: FEE_RECEIVER,
            log_wrapper: spl_noop::id(),
            compression_program: spl_account_compression::id(),
            system_program: system_program::id(),
        };

        let data = bubblegum::instruction::CreateTreeWithRoot {
            max_depth,
            num_minted,
            root,
            leaf,
            index,
            metadata_url,
            metadata_hash,
            public: Some(public),
        };

        let tree_creator_keypair = clone_keypair(&self.tree_creator);
        self.tx_builder(
            accounts,
            data,
            None,
            (),
            payer.pubkey(),
            &[payer, &tree_creator_keypair],
        )
    }

    pub fn add_canopy_tx(
        &mut self,
        tree_delegate: &Keypair,
        start_index: u32,
        canopy_nodes: Vec<[u8; 32]>,
    ) -> AddCanopyBuilder<MAX_DEPTH, MAX_BUFFER_SIZE> {
        let tree_authority =
            Pubkey::find_program_address(&[self.tree_pubkey().as_ref()], &bubblegum::id()).0;

        let accounts = bubblegum::accounts::AddCanopy {
            tree_authority,
            merkle_tree: self.tree_pubkey(),
            delegate: tree_delegate.pubkey(),
            log_wrapper: spl_noop::id(),
            compression_program: spl_account_compression::id(),
            system_program: system_program::id(),
        };

        let data = bubblegum::instruction::AddCanopy {
            start_index,
            canopy_nodes,
        };

        self.tx_builder(
            accounts,
            data,
            None,
            (),
            tree_delegate.pubkey(),
            &[tree_delegate],
        )
    }

    pub fn prepare_tree_tx(
        &mut self,
        payer: &Keypair,
        public: bool,
        max_depth: u32,
        max_buffer_size: u32,
        num_minted: u64,
        registrar: Pubkey,
        voter: Pubkey,
    ) -> PrepareTreeBuilder<MAX_DEPTH, MAX_BUFFER_SIZE> {
        let tree_authority =
            Pubkey::find_program_address(&[self.tree_pubkey().as_ref()], &bubblegum::id()).0;

        let accounts = bubblegum::accounts::PrepareTree {
            tree_authority,
            merkle_tree: self.tree_pubkey(),
            payer: payer.pubkey(),
            tree_creator: self.creator_pubkey(),
            registrar,
            voter,
            log_wrapper: spl_noop::id(),
            compression_program: spl_account_compression::id(),
            system_program: system_program::id(),
        };

        let data = bubblegum::instruction::PrepareTree {
            max_depth,
            max_buffer_size,
            num_minted,
            public: Some(public),
        };

        self.tx_builder(accounts, data, None, (), payer.pubkey(), &[payer])
    }

    pub fn mint_v1_non_owner_tx<'a>(
        &'a mut self,
        tree_delegate: &Keypair,
        args: &'a mut LeafArgs,
    ) -> MintV1Builder<MAX_DEPTH, MAX_BUFFER_SIZE> {
        let accounts = bubblegum::accounts::MintV1 {
            tree_authority: self.authority(),
            tree_delegate: tree_delegate.pubkey(),
            payer: args.owner.pubkey(),
            log_wrapper: spl_noop::id(),
            compression_program: spl_account_compression::id(),
            leaf_owner: args.owner.pubkey(),
            leaf_delegate: args.delegate.pubkey(),
            merkle_tree: self.tree_pubkey(),
            system_program: system_program::id(),
        };

        let data = bubblegum::instruction::MintV1 {
            message: args.metadata.clone(),
        };

        self.tx_builder(
            accounts,
            data,
            None,
            args,
            tree_delegate.pubkey(),
            &[tree_delegate],
        )
    }

    pub fn mint_v1_tx<'a>(
        &'a mut self,
        tree_delegate: &Keypair,
        args: &'a mut LeafArgs,
    ) -> MintV1Builder<MAX_DEPTH, MAX_BUFFER_SIZE> {
        let accounts = bubblegum::accounts::MintV1 {
            tree_authority: self.authority(),
            tree_delegate: tree_delegate.pubkey(),
            payer: args.owner.pubkey(),
            log_wrapper: spl_noop::id(),
            compression_program: spl_account_compression::id(),
            leaf_owner: args.owner.pubkey(),
            leaf_delegate: args.delegate.pubkey(),
            merkle_tree: self.tree_pubkey(),
            system_program: system_program::id(),
        };

        let data = bubblegum::instruction::MintV1 {
            message: args.metadata.clone(),
        };

        let owner = clone_keypair(&args.owner);

        self.tx_builder(
            accounts,
            data,
            None,
            args,
            owner.pubkey(),
            &[tree_delegate, &owner],
        )
    }

    // This assumes the owner is the account paying for the tx. We can make things
    // more configurable for any of the methods.
    pub async fn mint_v1(&mut self, tree_delegate: &Keypair, args: &mut LeafArgs) -> Result<()> {
        self.mint_v1_tx(tree_delegate, args).execute().await
    }

    pub async fn mint_v1_non_owner(
        &mut self,
        tree_delegate: &Keypair,
        args: &mut LeafArgs,
    ) -> Result<()> {
        self.mint_v1_non_owner_tx(tree_delegate, args)
            .execute()
            .await
    }

    #[allow(clippy::too_many_arguments)]
    pub fn mint_to_collection_v1_tx<'a>(
        &'a mut self,
        tree_delegate: &Keypair,
        args: &'a mut LeafArgs,
        collection_authority: &Keypair,
        collection_mint: Pubkey,
        collection_metadata: Pubkey,
        edition_account: Pubkey,
        collection_record: Option<Pubkey>,
    ) -> MintToCollectionV1Builder<MAX_DEPTH, MAX_BUFFER_SIZE> {
        let accounts = bubblegum::accounts::MintToCollectionV1 {
            tree_authority: self.authority(),
            leaf_owner: args.owner.pubkey(),
            leaf_delegate: args.delegate.pubkey(),
            merkle_tree: self.tree_pubkey(),
            payer: args.owner.pubkey(),
            tree_delegate: tree_delegate.pubkey(),
            collection_authority: collection_authority.pubkey(),
            collection_authority_record_pda: collection_record.unwrap_or(bubblegum::ID),
            collection_mint,
            collection_metadata,
            edition_account,
            bubblegum_signer: pubkey!("4ewWZC5gT6TGpm5LZNDs9wVonfUT2q5PP5sc9kVbwMAK"),
            log_wrapper: spl_noop::id(),
            compression_program: spl_account_compression::id(),
            token_metadata_program: mpl_token_metadata::ID,
            system_program: system_program::id(),
        };

        let data = bubblegum::instruction::MintToCollectionV1 {
            metadata_args: args.metadata.clone(),
        };

        let owner = clone_keypair(&args.owner);

        self.tx_builder(
            accounts,
            data,
            None,
            args,
            owner.pubkey(),
            &[tree_delegate, &owner, collection_authority],
        )
    }

    pub async fn mint_to_collection_v1(
        &mut self,
        tree_delegate: &Keypair,
        args: &mut LeafArgs,
        collection_authority: &Keypair,
        collection_mint: Pubkey,
        collection_metadata: Pubkey,
        edition_account: Pubkey,
    ) -> Result<()> {
        self.mint_to_collection_v1_tx(
            tree_delegate,
            args,
            collection_authority,
            collection_mint,
            collection_metadata,
            edition_account,
            None,
        )
        .execute()
        .await
    }

    pub async fn decode_root(&mut self) -> Result<[u8; 32]> {
        let mut tree_account = self.read_account(self.tree_pubkey()).await?;

        let merkle_tree_bytes = tree_account.data.as_mut_slice();
        let (_header_bytes, rest) =
            merkle_tree_bytes.split_at_mut(CONCURRENT_MERKLE_TREE_HEADER_SIZE_V1);

        let merkle_tree_size = size_of::<ConcurrentMerkleTree<MAX_DEPTH, MAX_BUFFER_SIZE>>();
        let tree_bytes = &mut rest[..merkle_tree_size];

        let tree = try_from_bytes::<ConcurrentMerkleTree<MAX_DEPTH, MAX_BUFFER_SIZE>>(tree_bytes)
            .map_err(Error::BytemuckPod)?;
        let root = tree.change_logs[tree.active_index as usize].root;

        Ok(root)
    }

    // This is currently async due to calling `decode_root` (same goes for a bunch of others).
    pub async fn burn_tx<'a>(
        &'a mut self,
        args: &'a LeafArgs,
    ) -> Result<BurnBuilder<MAX_DEPTH, MAX_BUFFER_SIZE>> {
        let root = self.decode_root().await?;

        let (data_hash, creator_hash) = compute_metadata_hashes(&args.metadata)?;

        let accounts = bubblegum::accounts::Burn {
            tree_authority: self.authority(),
            log_wrapper: spl_noop::id(),
            compression_program: spl_account_compression::id(),
            leaf_owner: args.owner.pubkey(),
            leaf_delegate: args.delegate.pubkey(),
            merkle_tree: self.tree_pubkey(),
            system_program: system_program::id(),
        };

        let data = bubblegum::instruction::Burn {
            root,
            data_hash,
            creator_hash,
            nonce: args.nonce,
            index: args.index,
        };

        let need_proof = Some(args.index);

        Ok(self.tx_builder(
            accounts,
            data,
            need_proof,
            args,
            args.owner.pubkey(),
            &[&args.owner],
        ))
    }

    pub async fn burn(&mut self, args: &LeafArgs) -> Result<()> {
        self.burn_tx(args).await?.execute().await
    }

    pub async fn verify_creator_tx<'a>(
        &'a mut self,
        args: &'a mut LeafArgs,
        creator: &Keypair,
    ) -> Result<VerifyCreatorBuilder<MAX_DEPTH, MAX_BUFFER_SIZE>> {
        let root = self.decode_root().await?;
        let (data_hash, creator_hash) = compute_metadata_hashes(&args.metadata)?;

        let accounts = bubblegum::accounts::CreatorVerification {
            tree_authority: self.authority(),
            leaf_owner: args.owner.pubkey(),
            leaf_delegate: args.delegate.pubkey(),
            payer: creator.pubkey(),
            creator: creator.pubkey(),
            log_wrapper: spl_noop::id(),
            compression_program: spl_account_compression::id(),
            merkle_tree: self.tree_pubkey(),
            system_program: system_program::id(),
        };

        let data = bubblegum::instruction::VerifyCreator {
            root,
            data_hash,
            creator_hash,
            nonce: args.nonce,
            index: args.index,
            message: args.metadata.clone(),
        };

        let need_proof = Some(args.index);

        let inner = CreatorVerificationInner {
            args,
            creator_key: creator.pubkey(),
        };

        Ok(self.tx_builder(
            accounts,
            data,
            need_proof,
            inner,
            creator.pubkey(),
            &[creator],
        ))
    }

    pub async fn verify_creator(&mut self, args: &mut LeafArgs, creator: &Keypair) -> Result<()> {
        self.verify_creator_tx(args, creator).await?.execute().await
    }

    pub async fn unverify_creator_tx<'a>(
        &'a mut self,
        args: &'a mut LeafArgs,
        creator: &Keypair,
    ) -> Result<UnverifyCreatorBuilder<MAX_DEPTH, MAX_BUFFER_SIZE>> {
        let root = self.decode_root().await?;
        let (data_hash, creator_hash) = compute_metadata_hashes(&args.metadata)?;

        let accounts = bubblegum::accounts::CreatorVerification {
            tree_authority: self.authority(),
            leaf_owner: args.owner.pubkey(),
            leaf_delegate: args.delegate.pubkey(),
            payer: creator.pubkey(),
            creator: creator.pubkey(),
            log_wrapper: spl_noop::id(),
            compression_program: spl_account_compression::id(),
            merkle_tree: self.tree_pubkey(),
            system_program: system_program::id(),
        };

        let data = bubblegum::instruction::UnverifyCreator {
            root,
            data_hash,
            creator_hash,
            nonce: args.nonce,
            index: args.index,
            message: args.metadata.clone(),
        };

        let need_proof = Some(args.index);

        let inner = CreatorVerificationInner {
            args,
            creator_key: creator.pubkey(),
        };

        Ok(self.tx_builder(
            accounts,
            data,
            need_proof,
            inner,
            creator.pubkey(),
            &[creator],
        ))
    }

    pub async fn unverify_creator(&mut self, args: &mut LeafArgs, creator: &Keypair) -> Result<()> {
        self.unverify_creator_tx(args, creator)
            .await?
            .execute()
            .await
    }

    pub async fn verify_collection_tx<'a>(
        &'a mut self,
        args: &'a mut LeafArgs,
        collection_authority: &Keypair,
        collection_mint: Pubkey,
        collection_metadata: Pubkey,
        edition_account: Pubkey,
        collection_record: Option<Pubkey>,
    ) -> Result<VerifyCollectionBuilder<MAX_DEPTH, MAX_BUFFER_SIZE>> {
        let root = self.decode_root().await?;
        let (data_hash, creator_hash) = compute_metadata_hashes(&args.metadata)?;

        let accounts = bubblegum::accounts::CollectionVerification {
            tree_authority: self.authority(),
            leaf_owner: args.owner.pubkey(),
            leaf_delegate: args.delegate.pubkey(),
            merkle_tree: self.tree_pubkey(),
            payer: collection_authority.pubkey(),
            tree_delegate: self.tree_creator.pubkey(),
            collection_authority: collection_authority.pubkey(),
            collection_authority_record_pda: collection_record.unwrap_or(bubblegum::ID),
            collection_mint,
            collection_metadata,
            edition_account,
            bubblegum_signer: pubkey!("4ewWZC5gT6TGpm5LZNDs9wVonfUT2q5PP5sc9kVbwMAK"),
            log_wrapper: spl_noop::id(),
            compression_program: spl_account_compression::id(),
            token_metadata_program: mpl_token_metadata::ID,
            system_program: system_program::id(),
        };

        let data = bubblegum::instruction::VerifyCollection {
            root,
            data_hash,
            creator_hash,
            nonce: args.nonce,
            index: args.index,
            message: args.metadata.clone(),
        };

        let need_proof = Some(args.index);

        let inner = CollectionVerificationInner {
            args,
            collection_authority: collection_authority.pubkey(),
            collection_mint,
            collection_metadata,
            edition_account,
        };

        Ok(self.tx_builder(
            accounts,
            data,
            need_proof,
            inner,
            collection_authority.pubkey(),
            &[collection_authority],
        ))
    }

    pub async fn verify_collection(
        &mut self,
        args: &mut LeafArgs,
        collection_authority: &Keypair,
        collection_mint: Pubkey,
        collection_metadata: Pubkey,
        edition_account: Pubkey,
    ) -> Result<()> {
        self.verify_collection_tx(
            args,
            collection_authority,
            collection_mint,
            collection_metadata,
            edition_account,
            None,
        )
        .await?
        .execute()
        .await
    }

    pub async fn delegate_verify_collection(
        &mut self,
        args: &mut LeafArgs,
        collection_authority: &Keypair,
        collection_mint: Pubkey,
        collection_metadata: Pubkey,
        edition_account: Pubkey,
        collection_record: Pubkey,
    ) -> Result<()> {
        self.verify_collection_tx(
            args,
            collection_authority,
            collection_mint,
            collection_metadata,
            edition_account,
            Some(collection_record),
        )
        .await?
        .execute()
        .await
    }

    pub async fn transfer_tx<'a>(
        &'a mut self,
        args: &'a mut LeafArgs,
        new_leaf_owner: &Keypair,
    ) -> Result<TransferBuilder<MAX_DEPTH, MAX_BUFFER_SIZE>> {
        let root = self.decode_root().await?;
        let (data_hash, creator_hash) = compute_metadata_hashes(&args.metadata)?;

        let accounts = bubblegum::accounts::Transfer {
            tree_authority: self.authority(),
            leaf_owner: args.owner.pubkey(),
            leaf_delegate: args.delegate.pubkey(),
            new_leaf_owner: new_leaf_owner.pubkey(),
            log_wrapper: spl_noop::id(),
            compression_program: spl_account_compression::id(),
            merkle_tree: self.tree_pubkey(),
            system_program: system_program::id(),
        };

        let data = bubblegum::instruction::Transfer {
            root,
            data_hash,
            creator_hash,
            nonce: args.nonce,
            index: args.index,
        };

        // Cloning to avoid issues with the borrow checker when passing `&mut args`
        // to the builder below.
        let owner = clone_keypair(&args.owner);
        let new_owner = clone_keypair(new_leaf_owner);

        let need_proof = Some(args.index);
        let inner = TransferInner { args, new_owner };

        Ok(self.tx_builder(accounts, data, need_proof, inner, owner.pubkey(), &[&owner]))
    }

    pub async fn transfer(&mut self, args: &mut LeafArgs, new_owner: &Keypair) -> Result<()> {
        self.transfer_tx(args, new_owner).await?.execute().await
    }

    pub async fn delegate_tx<'a>(
        &'a mut self,
        args: &'a mut LeafArgs,
        new_leaf_delegate: &Keypair,
    ) -> Result<DelegateBuilder<MAX_DEPTH, MAX_BUFFER_SIZE>> {
        let root = self.decode_root().await?;
        let (data_hash, creator_hash) = compute_metadata_hashes(&args.metadata)?;

        let accounts = bubblegum::accounts::Delegate {
            tree_authority: self.authority(),
            leaf_owner: args.owner.pubkey(),
            previous_leaf_delegate: args.delegate.pubkey(),
            new_leaf_delegate: new_leaf_delegate.pubkey(),
            log_wrapper: spl_noop::id(),
            compression_program: spl_account_compression::id(),
            merkle_tree: self.tree_pubkey(),
            system_program: system_program::id(),
        };

        let data = bubblegum::instruction::Delegate {
            root,
            data_hash,
            creator_hash,
            nonce: args.nonce,
            index: args.index,
        };

        let owner = clone_keypair(&args.owner);
        let need_proof = Some(args.index);
        let inner = DelegateInner {
            args,
            new_delegate: clone_keypair(new_leaf_delegate),
        };

        Ok(self.tx_builder(accounts, data, need_proof, inner, owner.pubkey(), &[&owner]))
    }

    // Does the prev delegate need to sign as well?
    pub async fn delegate(&mut self, args: &mut LeafArgs, new_delegate: &Keypair) -> Result<()> {
        self.delegate_tx(args, new_delegate).await?.execute().await
    }

    pub async fn redeem_tx<'a>(
        &'a mut self,
        args: &'a LeafArgs,
    ) -> Result<RedeemBuilder<MAX_DEPTH, MAX_BUFFER_SIZE>> {
        let root = self.decode_root().await?;
        let (data_hash, creator_hash) = compute_metadata_hashes(&args.metadata)?;

        let accounts = bubblegum::accounts::Redeem {
            tree_authority: self.authority(),
            leaf_owner: args.owner.pubkey(),
            leaf_delegate: args.delegate.pubkey(),
            merkle_tree: self.tree_pubkey(),
            voucher: self.voucher(args.nonce),
            log_wrapper: spl_noop::id(),
            compression_program: spl_account_compression::id(),
            system_program: system_program::id(),
        };

        let data = bubblegum::instruction::Redeem {
            root,
            data_hash,
            creator_hash,
            nonce: args.nonce,
            index: args.index,
        };

        Ok(self.tx_builder(
            accounts,
            data,
            Some(args.index),
            args,
            args.owner.pubkey(),
            &[&args.owner],
        ))
    }

    pub async fn redeem(&mut self, args: &LeafArgs) -> Result<()> {
        self.redeem_tx(args).await?.execute().await
    }

    pub async fn cancel_redeem_tx<'a>(
        &'a mut self,
        args: &'a LeafArgs,
    ) -> Result<CancelRedeemBuilder<MAX_DEPTH, MAX_BUFFER_SIZE>> {
        let root = self.decode_root().await?;

        let accounts = bubblegum::accounts::CancelRedeem {
            tree_authority: self.authority(),
            leaf_owner: args.owner.pubkey(),
            merkle_tree: self.tree_pubkey(),
            voucher: self.voucher(args.nonce),
            log_wrapper: spl_noop::id(),
            compression_program: spl_account_compression::id(),
            system_program: system_program::id(),
        };

        let data = bubblegum::instruction::CancelRedeem { root };

        Ok(self.tx_builder(
            accounts,
            data,
            Some(args.index),
            args,
            args.owner.pubkey(),
            &[&args.owner],
        ))
    }

    pub async fn cancel_redeem(&mut self, args: &LeafArgs) -> Result<()> {
        self.cancel_redeem_tx(args).await?.execute().await
    }

    pub fn decompress_v1_tx(
        &mut self,
        voucher: &Voucher,
        args: &LeafArgs,
    ) -> DecompressV1Builder<MAX_DEPTH, MAX_BUFFER_SIZE> {
        let mint = voucher.decompress_mint_pda();
        let mint_authority = decompress_mint_auth_pda(mint);
        let token_account = get_associated_token_address(&args.owner.pubkey(), &mint);
        let metadata = Metadata::find_pda(&mint).0;
        let master_edition = MasterEdition::find_pda(&mint).0;

        let accounts = bubblegum::accounts::DecompressV1 {
            voucher: voucher.pda(),
            leaf_owner: args.owner.pubkey(),
            token_account,
            mint,
            mint_authority,
            metadata,
            master_edition,
            system_program: system_program::id(),
            sysvar_rent: sysvar::rent::id(),
            token_metadata_program: mpl_token_metadata::ID,
            token_program: spl_token::id(),
            associated_token_program: spl_associated_token_account::id(),
            log_wrapper: spl_noop::id(),
        };

        let data = bubblegum::instruction::DecompressV1 {
            metadata: args.metadata.clone(),
        };

        self.tx_builder(
            accounts,
            data,
            None,
            (),
            args.owner.pubkey(),
            &[&args.owner],
        )
    }

    pub async fn decompress_v1(&mut self, voucher: &Voucher, args: &LeafArgs) -> Result<()> {
        self.decompress_v1_tx(voucher, args).execute().await
    }

    pub fn set_tree_delegate_tx(
        &mut self,
        new_tree_delegate: &Keypair,
    ) -> SetTreeDelegateBuilder<MAX_DEPTH, MAX_BUFFER_SIZE> {
        let accounts = bubblegum::accounts::SetTreeDelegate {
            tree_creator: self.creator_pubkey(),
            new_tree_delegate: new_tree_delegate.pubkey(),
            merkle_tree: self.tree_pubkey(),
            tree_authority: self.authority(),
            system_program: system_program::id(),
        };

        let data = bubblegum::instruction::SetTreeDelegate;

        let tree_creator = Keypair::from_bytes(&self.tree_creator.to_bytes()).unwrap();
        self.tx_builder(
            accounts,
            data,
            None,
            clone_keypair(new_tree_delegate),
            self.creator_pubkey(),
            &[&tree_creator],
        )
    }

    pub async fn set_tree_delegate(&mut self, new_tree_delegate: &Keypair) -> Result<()> {
        self.set_tree_delegate_tx(new_tree_delegate).execute().await
    }

    // The following methods provide convenience when reading data from accounts.
    pub async fn read_account(&mut self, key: Pubkey) -> Result<Account> {
        self.client
            .get_account(key)
            .await
            .map_err(Error::BanksClient)?
            .ok_or_else(|| Box::new(Error::AccountNotFound(key)))
    }

    // This reads the `Account`, but also deserializes the data to return
    // the strongly typed inner contents.
    pub async fn read_account_data<T>(&mut self, key: Pubkey) -> Result<T>
    where
        T: AccountDeserialize,
    {
        self.read_account(key).await.and_then(|acc| {
            T::try_deserialize(&mut acc.data.as_slice()).map_err(|err| Box::new(Error::Anchor(err)))
        })
    }

    pub async fn read_tree_config(&mut self) -> Result<TreeConfig> {
        self.read_account_data(self.authority()).await
    }

    pub async fn read_voucher(&mut self, nonce: u64) -> Result<Voucher> {
        self.read_account_data(self.voucher(nonce)).await
    }

    pub fn leaf_node(&self, args: &LeafArgs) -> Result<Node> {
        let (data_hash, creator_hash) = compute_metadata_hashes(&args.metadata)?;
        let asset_id = get_asset_id(&self.tree_pubkey(), args.nonce);

        let leaf = LeafSchema::new_v0(
            asset_id,
            args.owner.pubkey(),
            args.delegate.pubkey(),
            args.nonce,
            data_hash,
            creator_hash,
        );

        Ok(leaf.to_node())
    }

    pub fn num_minted(&self) -> u64 {
        self.num_minted
    }

    pub fn inc_num_minted(&mut self) {
        self.num_minted += 1;
    }

    // Return a `LeafSchema` object for the given arguments.
    pub fn leaf_schema(&self, leaf: &LeafArgs) -> LeafSchema {
        let id = get_asset_id(&self.tree_pubkey(), leaf.nonce);
        let (data_hash, creator_hash) = compute_metadata_hashes(&leaf.metadata).unwrap();
        LeafSchema::new_v0(
            id,
            leaf.owner.pubkey(),
            leaf.delegate.pubkey(),
            leaf.nonce,
            data_hash,
            creator_hash,
        )
    }

    // Return a `Voucher` object with the field values we expect for the
    // given leaf arguments.
    pub fn expected_voucher(&self, leaf: &LeafArgs) -> Voucher {
        Voucher::new(self.leaf_schema(leaf), leaf.index, self.tree_pubkey())
    }

    // Return the expected value of the on-chain merkle tree root, based on the locally
    // computed proof generated by `self.proof_tree`.
    pub fn expected_root(&self) -> [u8; 32] {
        self.proof_tree.get_root()
    }

    pub async fn check_expected_root(&mut self) -> Result<()> {
        let root = self.decode_root().await?;

        if root != self.expected_root() {
            return Err(Box::new(Error::RootMismatch));
        }

        Ok(())
    }

    // Updates the inner `MerkleTree` when the given leaf has changed.
    pub fn update_leaf(&mut self, args: &LeafArgs) -> Result<()> {
        let node = self.leaf_node(args)?;
        self.proof_tree
            // The conversion below should never fail.
            .add_leaf(node, usize::try_from(args.index).unwrap());
        Ok(())
    }

    // Updates the inner `MerkleTree` with the fact that we zeroed the leaf present
    // at the given index.
    pub fn zero_leaf(&mut self, index: u32) -> Result<()> {
        let node = [0u8; 32];
        // The conversion below should never fail.
        self.proof_tree
            .add_leaf(node, usize::try_from(index).unwrap());
        Ok(())
    }

    // Using `u32` for the idx because that's the datatype chosen for the index upstream
    // for some reason.
    pub fn proof_of_leaf(&self, index: u32) -> Vec<Node> {
        // The conversion below should not fail.
        self.proof_tree
            .get_proof_of_leaf(usize::try_from(index).unwrap())
    }

    // Useful when adding proofs as additional accounts to an instruction.
    pub fn proof_of_leaf_metas(&self, index: u32) -> Vec<AccountMeta> {
        let nodes = self.proof_of_leaf(index);
        nodes
            .into_iter()
            .map(|node| AccountMeta::new_readonly(Pubkey::new_from_array(node), false))
            .collect()
    }

    // Set Decompression Permission TX
    pub fn set_decompression_tx(
        &mut self,
        decompressable_state: DecompressibleState,
    ) -> SetDecompressibleStateBuilder<MAX_DEPTH, MAX_BUFFER_SIZE> {
        let accounts = bubblegum::accounts::SetDecompressibleState {
            tree_authority: self.authority(),
            tree_creator: self.creator_pubkey(),
        };

        let data = bubblegum::instruction::SetDecompressibleState {
            decompressable_state,
        };

        let tree_creator = Keypair::from_bytes(&self.tree_creator.to_bytes()).unwrap();
        self.tx_builder(
            accounts,
            data,
            None,
            (),
            self.creator_pubkey(),
            &[&tree_creator],
        )
    }

    // Enable Decompression
    pub async fn enable_decompression(&mut self) -> Result<()> {
        self.set_decompression_tx(DecompressibleState::Enabled)
            .execute()
            .await
    }

    // Disable Decompression
    pub async fn disable_decompression(&mut self) -> Result<()> {
        self.set_decompression_tx(DecompressibleState::Disabled)
            .execute()
            .await
    }
}<|MERGE_RESOLUTION|>--- conflicted
+++ resolved
@@ -1,19 +1,11 @@
 use super::{
     clone_keypair, compute_metadata_hashes,
     tx_builder::{
-<<<<<<< HEAD
-        BurnBuilder, CancelRedeemBuilder, CollectionVerificationInner, CreateBuilder,
-        CreateWithRootBuilder, CreatorVerificationInner, DelegateBuilder, DelegateInner,
-        MintToCollectionV1Builder, MintV1Builder, RedeemBuilder, SetDecompressibleStateBuilder,
-        SetTreeDelegateBuilder, TransferBuilder, TransferInner, TxBuilder, UnverifyCreatorBuilder,
-        VerifyCollectionBuilder, VerifyCreatorBuilder,
-=======
         AddCanopyBuilder, BurnBuilder, CancelRedeemBuilder, CollectionVerificationInner,
         CreateBuilder, CreateWithRootBuilder, CreatorVerificationInner, DelegateBuilder,
         DelegateInner, MintToCollectionV1Builder, MintV1Builder, PrepareTreeBuilder, RedeemBuilder,
         SetDecompressibleStateBuilder, SetTreeDelegateBuilder, TransferBuilder, TransferInner,
         TxBuilder, UnverifyCreatorBuilder, VerifyCollectionBuilder, VerifyCreatorBuilder,
->>>>>>> 323edc95
     },
     Error, LeafArgs, Result,
 };
