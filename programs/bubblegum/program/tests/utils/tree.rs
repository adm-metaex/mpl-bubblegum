--- conflicted
+++ resolved
@@ -283,12 +283,8 @@
         metadata_hash: String,
         registrar: Pubkey,
         voter: Pubkey,
-<<<<<<< HEAD
         fee_receiver: Pubkey,
-    ) -> CreateWithRootBuilder<MAX_DEPTH, MAX_BUFFER_SIZE> {
-=======
-    ) -> FinalizeWithRootBuilder<MAX_DEPTH, MAX_BUFFER_SIZE> {
->>>>>>> db4a868e
+    ) ->  -> FinalizeWithRootBuilder<MAX_DEPTH, MAX_BUFFER_SIZE>{
         let tree_authority =
             Pubkey::find_program_address(&[self.tree_pubkey().as_ref()], &bubblegum::id()).0;
 
