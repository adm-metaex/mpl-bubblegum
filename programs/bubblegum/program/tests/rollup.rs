--- conflicted
+++ resolved
@@ -2,11 +2,7 @@
 pub mod test_data;
 pub mod utils;
 
-<<<<<<< HEAD
 use bubblegum::state::{FEE_RECEIVER, REALM, REALM_GOVERNING_MINT};
-=======
-use bubblegum::state::{REALM, REALM_GOVERNING_MINT};
->>>>>>> 323edc95
 use mplx_staking_states::state::{
     DepositEntry, Lockup, LockupKind, LockupPeriod, Registrar, Voter, VotingMintConfig,
     REGISTRAR_DISCRIMINATOR, VOTER_DISCRIMINATOR,
@@ -25,10 +21,7 @@
 use test_data::rollup_tree::*;
 use utils::context::BubblegumTestContext;
 use utils::tree::Tree;
-<<<<<<< HEAD
-=======
 use crate::utils::Error::BanksClient;
->>>>>>> 323edc95
 
 const MAX_DEPTH: usize = 10;
 const MAX_BUF_SIZE: usize = 32;
@@ -237,6 +230,25 @@
     }
 
     tree_tx_builder.execute().await.unwrap();
+
+    let end_fee_receiver_balance = program_context
+        .client()
+        .get_account(FEE_RECEIVER)
+        .await
+        .unwrap()
+        .unwrap()
+        .lamports;
+    let end_tree_creator_balance = program_context
+        .client()
+        .get_account(tree.creator_pubkey())
+        .await
+        .unwrap()
+        .unwrap()
+        .lamports;
+    let fee = 1280000;
+
+    assert_eq!(end_fee_receiver_balance, start_fee_receiver_balance + fee);
+    assert_eq!(end_tree_creator_balance, start_tree_creator - fee);
 }
 
 #[tokio::test]
@@ -496,73 +508,6 @@
         padding: [0, 0, 0, 0, 0, 0, 0],
     };
 
-<<<<<<< HEAD
-    let end_fee_receiver_balance = program_context
-        .client()
-        .get_account(FEE_RECEIVER)
-        .await
-        .unwrap()
-        .unwrap()
-        .lamports;
-    let end_tree_creator_balance = program_context
-        .client()
-        .get_account(tree.creator_pubkey())
-        .await
-        .unwrap()
-        .unwrap()
-        .lamports;
-    let fee = 1280000;
-
-    assert_eq!(end_fee_receiver_balance, start_fee_receiver_balance + fee);
-    assert_eq!(end_tree_creator_balance, start_tree_creator - fee);
-    // program_context.mut_test_context().warp_to_slot(2).unwrap();
-
-    // let metadata_args = MetadataArgs {
-    //     name: "M0ibR5pmFH5CfuV".to_string(),
-    //     symbol: "Jxudv".to_string(),
-    //     uri: "https://arweave.net/KQFzJUZ5zho54MiJUPAGkb3yJmcsfZrbyXxU7CjMpNt".to_owned(),
-    //     seller_fee_basis_points: 9144,
-    //     primary_sale_happened: true,
-    //     is_mutable: true,
-    //     edition_nonce: None,
-    //     token_standard: Some(MetadataTokenStandard::NonFungible),
-    //     token_program_version: TokenProgramVersion::Original,
-    //     collection: Some(Collection {
-    //         verified: false,
-    //         key: Pubkey::from_str("1111111ir9jQHzxqmC845W1Yde9S3JpTTo6wMfdts").unwrap(),
-    //     }),
-    //     uses: None,
-    //     creators: vec![
-    //         Creator {
-    //             address: Pubkey::from_str("1111111jFVLPQJFYwezsWe6a3yTvAac5y43ebFUDD").unwrap(),
-    //             verified: false,
-    //             share: 42,
-    //         },
-    //         Creator {
-    //             address: Pubkey::from_str("1111111jepwNWbYG87sgwnBbUJnQHrPiUJzMpqJXZ").unwrap(),
-    //             verified: false,
-    //             share: 95,
-    //         },
-    //         Creator {
-    //             address: Pubkey::from_str("1111111k4AYMctpyJakWNvGcte6tR8BLyZw54R8qu").unwrap(),
-    //             verified: false,
-    //             share: 34,
-    //         },
-    //     ],
-    // };
-
-    // let mut leaf_to_transfer = LeafArgs {
-    //     owner: clone_keypair(&assets_owner),
-    //     delegate: clone_keypair(&assets_owner),
-    //     metadata: metadata_args,
-    //     nonce: 32,
-    //     index: 32,
-    // };
-
-    // let new_owner = Keypair::new();
-
-    // tree.transfer(&mut leaf_to_transfer, &new_owner).await.unwrap();
-=======
     let registrar = Registrar {
         governance_program_id,
         realm: REALM,
@@ -717,5 +662,4 @@
     } else {
         panic!("Should have failed");
     }
->>>>>>> 323edc95
 }